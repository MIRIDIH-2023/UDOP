data/
finetune_miridih/
jointTextLayout/
layoutModeling/
udop-unimodel-large-224/
wandb/
.DS_Store
old_data/
models/
test/
ke-t5/
<<<<<<< HEAD
SBERT/
=======
SBERT/sbert_keyword_extractor_2023_07_18/
>>>>>>> b19a7106

# Byte-compiled / optimized / DLL files
__pycache__/
*.py[cod]
*$py.class

# C extensions
*.so

# Distribution / packaging
.Python
build/
develop-eggs/
dist/
downloads/
eggs/
.eggs/
lib/
lib64/
parts/
sdist/
var/
wheels/
share/python-wheels/
*.egg-info/
.installed.cfg
*.egg
MANIFEST

# PyInstaller
#  Usually these files are written by a python script from a template
#  before PyInstaller builds the exe, so as to inject date/other infos into it.
*.manifest
*.spec

# Installer logs
pip-log.txt
pip-delete-this-directory.txt

# Unit test / coverage reports
htmlcov/
.tox/
.nox/
.coverage
.coverage.*
.cache
nosetests.xml
coverage.xml
*.cover
*.py,cover
.hypothesis/
.pytest_cache/
cover/

# Translations
*.mo
*.pot

# Django stuff:
*.log
local_settings.py
db.sqlite3
db.sqlite3-journal

# Flask stuff:
instance/
.webassets-cache

# Scrapy stuff:
.scrapy

# Sphinx documentation
docs/_build/

# PyBuilder
.pybuilder/
target/

# Jupyter Notebook
.ipynb_checkpoints

# IPython
profile_default/
ipython_config.py

# pyenv
#   For a library or package, you might want to ignore these files since the code is
#   intended to run in multiple environments; otherwise, check them in:
# .python-version

# pipenv
#   According to pypa/pipenv#598, it is recommended to include Pipfile.lock in version control.
#   However, in case of collaboration, if having platform-specific dependencies or dependencies
#   having no cross-platform support, pipenv may install dependencies that don't work, or not
#   install all needed dependencies.
#Pipfile.lock

# poetry
#   Similar to Pipfile.lock, it is generally recommended to include poetry.lock in version control.
#   This is especially recommended for binary packages to ensure reproducibility, and is more
#   commonly ignored for libraries.
#   https://python-poetry.org/docs/basic-usage/#commit-your-poetrylock-file-to-version-control
#poetry.lock

# pdm
#   Similar to Pipfile.lock, it is generally recommended to include pdm.lock in version control.
#pdm.lock
#   pdm stores project-wide configurations in .pdm.toml, but it is recommended to not include it
#   in version control.
#   https://pdm.fming.dev/#use-with-ide
.pdm.toml

# PEP 582; used by e.g. github.com/David-OConnor/pyflow and github.com/pdm-project/pdm
__pypackages__/

# Celery stuff
celerybeat-schedule
celerybeat.pid

# SageMath parsed files
*.sage.py

# Environments
.env
.venv
env/
venv/
ENV/
env.bak/
venv.bak/

# Spyder project settings
.spyderproject
.spyproject

# Rope project settings
.ropeproject

# mkdocs documentation
/site

# mypy
.mypy_cache/
.dmypy.json
dmypy.json

# Pyre type checker
.pyre/

# pytype static type analyzer
.pytype/

# Cython debug symbols
cython_debug/

# PyCharm
#  JetBrains specific template is maintained in a separate JetBrains.gitignore that can
#  be found at https://github.com/github/gitignore/blob/main/Global/JetBrains.gitignore
#  and can be added to the global gitignore or merged into this file.  For a more nuclear
#  option (not recommended) you can uncomment the following to ignore the entire idea folder.
#.idea/<|MERGE_RESOLUTION|>--- conflicted
+++ resolved
@@ -9,11 +9,7 @@
 models/
 test/
 ke-t5/
-<<<<<<< HEAD
-SBERT/
-=======
 SBERT/sbert_keyword_extractor_2023_07_18/
->>>>>>> b19a7106
 
 # Byte-compiled / optimized / DLL files
 __pycache__/
